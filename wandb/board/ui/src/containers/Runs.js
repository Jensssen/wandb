import React from 'react';
import {graphql, compose, withApollo} from 'react-apollo';
import {
  Checkbox,
  Confirm,
  Container,
  Dropdown,
  Button,
  Grid,
  Icon,
  Input,
  Popup,
  Transition,
} from 'semantic-ui-react';
import RunFeed from '../components/RunFeed';
import RunFiltersRedux from './RunFiltersRedux';
import RunColumnsSelector from '../components/RunColumnsSelector';
import ViewModifier from './ViewModifier';
import HelpIcon from '../components/HelpIcon';
import {PROJECT_QUERY, MODIFY_RUNS} from '../graphql/runs';
import {MODEL_UPSERT} from '../graphql/models';
import {connect} from 'react-redux';
import queryString from 'query-string';
import _ from 'lodash';
import {
  sortRuns,
  flatKeySuggestions,
  defaultViews,
  parseBuckets,
  setupKeySuggestions,
} from '../util/runhelpers.js';
import {MAX_HISTORIES_LOADED} from '../util/constants.js';
import {bindActionCreators} from 'redux';
import {setColumns, setFilters} from '../actions/run';
import {
  resetViews,
  setServerViews,
  setBrowserViews,
  setActiveView,
  addView,
} from '../actions/view';
import update from 'immutability-helper';
import {BOARD} from '../util/board';
import withRunsDataLoader from '../containers/RunsDataLoader';
import withRunsQueryRedux from '../containers/RunsQueryRedux';
import * as Filter from '../util/filters';
import * as Selection from '../util/selections';
import * as Query from '../util/query';

class Runs extends React.Component {
  state = {showFailed: false, activeTab: 0, showFilters: false};

  componentDidUpdate() {
    window.Prism.highlightAll();
  }

  onSort = (column, order = 'descending') => {
    this.props.refetch({order: [column, order].join(' ')});
  };

  _shareableUrl(props) {
    let query = {};
    if (!_.isEmpty(props.runFilters)) {
      query.filters = Filter.toURL(props.runFilters);
    }
    if (!_.isEmpty(props.runSelections)) {
      query.selections = Filter.toURL(props.runSelections);
    }
    if (!_.isNil(props.activeView)) {
      query.activeView = props.activeView;
    }
    return (
      `${window.location.protocol}//${window.location.host}${
        window.location.pathname
      }` +
      '?' +
      queryString.stringify(query)
    );
  }

  _readUrl(props) {
    var parsed = queryString.parse(window.location.search);
    if (!parsed) {
      return;
    }
    let filterFilters;
    if (parsed.filters) {
      filterFilters = Filter.fromURL(parsed.filters);
    } else if (parsed.filter) {
      let filts = parsed.filter;
      if (!_.isArray(filts)) {
        filts = [filts];
      }
      filterFilters = Filter.fromOldURL(filts);
    }
    let selectFilters;
    if (parsed.selections) {
      selectFilters = Filter.fromURL(parsed.selections);
    } else if (parsed.select) {
      let filts = parsed.select;
      if (!_.isArray(filts)) {
        filts = [filts];
      }
      selectFilters = Filter.fromOldURL(filts);
    }

    if (filterFilters) {
      this.props.setFilters('filter', filterFilters);
    } else {
      this.props.setFilters('filter', {
        op: 'OR',
        filters: [
          {
            op: 'AND',
            filters: [
              {key: {section: 'tags', name: 'hidden'}, op: '=', value: false},
            ],
          },
        ],
      });
    }

    if (selectFilters) {
      this.props.setFilters('select', selectFilters);
    } else {
      this.props.setFilters('select', Selection.all());
    }

    if (!_.isNil(parsed.activeView)) {
      this.props.setActiveView('runs', parseInt(parsed.activeView, 10));
    }
  }

  componentWillMount() {
    this.props.resetViews();
    this._readUrl(this.props);
  }

  componentDidMount() {
    this.doneLoading = false;
  }

  componentWillReceiveProps(nextProps) {
    // Columns selction is disabled now, everything is automatic. We can re-enable
    // if someone asks for it.
    // if (
    //   !this.doneLoading &&
    //   nextProps.loading === false &&
    //   nextProps.data.base.length > 0
    // ) {
    //   this.doneLoading = true;
    //   let defaultColumns = {
    //     Description: true,
    //     Ran: true,
    //     Runtime: true,
    //     _ConfigAuto: true,
    //     Sweep: _.indexOf(nextProps.data.columnNames, 'Sweep') !== -1,
    //   };
    //   let summaryColumns = nextProps.data.columnNames.filter(col =>
    //     _.startsWith(col, 'summary')
    //   );
    //   for (var col of summaryColumns) {
    //     defaultColumns[col] = true;
    //   }
    //   this.props.setColumns(defaultColumns);
    // }
    // Setup views loaded from server.
    if (
      nextProps.views &&
      nextProps.views.runs &&
      !_.isEqual(nextProps.views, this.props.reduxServerViews)
    ) {
      if (
        _.isEqual(this.props.reduxServerViews, this.props.reduxBrowserViews)
      ) {
        this.props.setBrowserViews(nextProps.views);
      }
      this.props.setServerViews(nextProps.views);
    }
  }

  handleTabChange = (e, {activeIndex}) =>
    this.setState({activeTab: activeIndex});

  render() {
    let ModelInfo = this.props.ModelInfo;
    const filterCount = Filter.countIndividual(this.props.runFilters);
    return (
      <div>
        <Confirm
          open={this.state.showConfirm}
          onCancel={this.state.handleCancel}
          onConfirm={this.state.handleConfirm}
          content={this.state.confirmText}
          confirmButton={this.state.confirmButton}
        />
        <Grid>
          <Grid.Row divided columns={2}>
            <Grid.Column>{ModelInfo}</Grid.Column>
            <Grid.Column textAlign="right">
              <p style={{marginBottom: '.5em'}}>
                <Popup
                  content={
                    <Input
                      style={{minWidth: 520}}
                      value={this._shareableUrl(this.props)}
                    />
                  }
                  style={{width: '100%'}}
                  on="click"
                  position="bottom right"
                  wide="very"
                  trigger={
                    <Button
                      style={{marginRight: 6}}
                      icon="linkify"
                      size="mini"
                    />
                  }
                />
                {this.props.counts.runs} total runs,{' '}
                {this.props.counts.filtered} filtered,{' '}
                {this.props.counts.selected} selected
              </p>
              <p>
                <span
                  style={{cursor: 'pointer'}}
                  onClick={() =>
                    this.setState({showFilters: !this.state.showFilters})
                  }>
                  <Icon
                    rotated={this.state.showFilters ? null : 'counterclockwise'}
                    name="dropdown"
                  />
                  {filterCount + ' Filter' + (filterCount === 1 ? '' : 's')}
                </span>
              </p>
            </Grid.Column>
          </Grid.Row>
          <Grid.Row>
            <Grid.Column>
              <Transition.Group
                className="ui grid"
                animation="slide right"
                duration={200}>
                {this.state.showFilters && (
                  <Grid.Row>
                    <Grid.Column width={16}>
                      <h5 style={{marginBottom: 6}}>
                        Filters{' '}
                        <HelpIcon text="Filters limit the set of runs that will be displayed in charts and tables on this page." />
                      </h5>
                      <RunFiltersRedux
                        entityName={this.props.match.params.entity}
                        projectName={this.props.match.params.model}
                        kind="filter"
                        buttonText="Add Filter"
                        filteredRunsCount={this.props.counts.filtered}
                      />
                    </Grid.Column>
                  </Grid.Row>
                )}
              </Transition.Group>
            </Grid.Column>
          </Grid.Row>
          {
            <Grid.Column width={16}>
              {this.props.haveViews && (
                <ViewModifier
                  viewType="runs"
                  data={this.props.data}
                  pageQuery={{
                    entity: this.props.match.params.entity,
                    model: this.props.match.params.model,
                    sort: this.props.sort,
                    filters: this.props.runFilters,
                    selections: this.props.runSelections,
                  }}
                  updateViews={views =>
                    this.props.updateModel({
                      entityName: this.props.match.params.entity,
                      name: this.props.match.params.model,
                      id: this.props.projectID,
                      views: views,
                    })
                  }
                />
              )}
            </Grid.Column>
          }
          <Grid.Column width={16} style={{zIndex: 2}}>
            {/* <Popup
              trigger={
                <Button
                  disabled={this.props.loading}
                  floated="right"
                  icon="columns"
                  content="Columns"
                />
              }
              content={
                <RunColumnsSelector columnNames={this.props.data.columnNames} />
              }
              on="click"
              position="bottom left"
            /> */}
            {!this.props.haveViews && (
              <Button
                floated="right"
                content="Add Charts"
                disabled={this.props.loading}
                icon="area chart"
                onClick={() => this.props.addView('runs', 'New View', [])}
              />
            )}
            <Button
              floated="right"
              disabled={this.props.counts.selected === 0}
              onClick={e => {
                // TODO(adrian): this should probably just be a separate component
                e.preventDefault();

                // this.setState({
                //   showConfirm: true,
                //   confirmText:
                //     'Are you sure you would like to hide these runs? You can reverse this later by removing the "hidden" label.',
                //   confirmButton: `Hide ${
                //     this.props.counts.selected
                //   } run(s)`,
                //   handleConfirm: e => {
                //     e.preventDefault();
                //     this.props.modifyRuns({
                //       ids: this.props.data.selectedRuns.map(run => run.id),
                //       addTags: ['hidden'],
                //     });
                //     this.setState({
                //       showConfirm: false,
                //       handleConfirm: null,
                //       handleCancel: null,
                //     });
                //   },
                //   handleCancel: e => {
                //     e.preventDefault();
                //     this.setState({
                //       showConfirm: false,
                //       handleConfirm: null,
                //       handleCancel: null,
                //     });
                //   },
                // });
              }}>
<<<<<<< HEAD
              <Icon name="trash" />
              Hide {this.props.counts.selected} run(s)
=======
              <Icon name="hide" />
              Hide {this.props.data.selectedRuns.length} run(s)
>>>>>>> 7e51f591
            </Button>
            <Dropdown
              icon={null}
              trigger={
                <Button>
                  <Icon
                    name={
                      this.props.counts.selected === 0
                        ? 'square outline'
                        : this.props.counts.selectedRuns ===
                          this.props.counts.filtered
                          ? 'checkmark box'
                          : 'minus square outline'
                    }
                  />
                  Select
                </Button>
              }
              onClick={(e, {value}) => console.log('dropdown click', value)}>
              <Dropdown.Menu>
                <Dropdown.Item
                  onClick={() =>
                    this.props.setFilters('select', Selection.all())
                  }>
                  <Icon
                    style={{marginRight: 4}}
                    color="grey"
                    name="checkmark box"
                  />{' '}
                  All
                </Dropdown.Item>
                <Dropdown.Item
                  onClick={() =>
                    this.props.setFilters('select', Selection.none())
                  }>
                  <Icon
                    style={{marginRight: 4}}
                    color="grey"
                    name="square outline"
                  />{' '}
                  None
                </Dropdown.Item>
              </Dropdown.Menu>
            </Dropdown>
            {/* <p style={{float: 'right'}}>
              Select
              <a>all</a>
              <a>none</a>
            </p> */}
          </Grid.Column>
        </Grid>
        <RunFeed
          admin={this.props.user && this.props.user.admin}
          match={this.props.match}
          loading={this.props.loading}
          project={this.props.project}
          onSort={this.onSort}
          showFailed={this.state.showFailed}
          selectable={true}
          // selectedRuns={this.props.data.selectedRunsById}
          // columnNames={this.props.data.columnNames}
          limit={this.props.limit}
          query={{
            entity: this.props.match.params.entity,
            model: this.props.match.params.model,
            strategy: 'root',
            filters: this.props.runFilters,
            page: {
              // num: state.runs.pages[id] ? state.runs.pages[id].current : 0,
              size: 10,
            },
            sort: this.props.sort,
          }}
        />
      </div>
    );
  }
}

const withMutations = compose(
  graphql(MODEL_UPSERT, {
    props: ({mutate}) => ({
      updateModel: variables =>
        mutate({
          variables: {...variables},
          updateQueries: {
            Model: (prev, {mutationResult}) => {
              const newModel = mutationResult.data.upsertModel.model;
              return update(prev, {model: {$set: newModel}});
            },
          },
        }),
    }),
  }),
  graphql(MODIFY_RUNS, {
    props: ({mutate}) => ({
      modifyRuns: variables => {
        mutate({
          variables: {...variables},
        });
      },
    }),
  })
);

function mapStateToProps(state, ownProps) {
  return {
    jobId: state.runs.currentJob,
    runFilters: state.runs.filters.filter,
    runSelections: state.runs.filters.select,
    user: state.global.user,
    sort: state.runs.sort,
    filterModel: state.runs.filterModel,
    reduxServerViews: state.views.server,
    reduxBrowserViews: state.views.browser,
    activeView: state.views.other.runs.activeView,
    haveViews:
      !_.isEqual(state.views.browser, state.views.server) ||
      state.views.browser.runs.tabs.length > 0,
  };
}

// export dumb component for testing purposes
export {Runs};

const mapDispatchToProps = (dispatch, ownProps) => {
  return bindActionCreators(
    {
      setColumns,
      setFilters,
      setServerViews,
      setBrowserViews,
      setActiveView,
      resetViews,
      addView,
    },
    dispatch
  );
};

const withData = graphql(PROJECT_QUERY, {
  options: ({match, runFilters, runSelections}) => {
    return {
      variables: {
        entityName: match.params.entity,
        name: match.params.model,
        filters: JSON.stringify(Filter.toMongo(runFilters)),
        selections: JSON.stringify(
          Filter.toMongo(Filter.And(runFilters, runSelections))
        ),
      },
    };
  },
  props: ({data: {loading, project, viewer, fetchMore}, errors}) => {
    //TODO: For some reason the first poll causes loading to be true
    // if (project && projects.runs && loading) loading = false;
    return {
      loading,
      views: project && project.views && JSON.parse(project.views),
      projectID: project && project.id,
      counts: {
        runs: project && project.runCount,
        filtered: project && project.filteredCount,
        selected: project && project.selectedCount,
      },
    };
  },
});

export default connect(mapStateToProps, mapDispatchToProps)(
  withMutations(withData(Runs))
);<|MERGE_RESOLUTION|>--- conflicted
+++ resolved
@@ -349,13 +349,8 @@
                 //   },
                 // });
               }}>
-<<<<<<< HEAD
-              <Icon name="trash" />
+              <Icon name="hide" />
               Hide {this.props.counts.selected} run(s)
-=======
-              <Icon name="hide" />
-              Hide {this.props.data.selectedRuns.length} run(s)
->>>>>>> 7e51f591
             </Button>
             <Dropdown
               icon={null}
